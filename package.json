{
    "name": "root",
    "private": true,
    "scripts": {
        "lerna": "lerna",
        "init": "lerna bootstrap",
        "tsc": "lerna exec npm run tsc",
        "tslint": "lerna exec npm run tslint",
        "test": "lerna exec npm test",
        "clean": "lerna clean",
        "bootstrap": "lerna bootstrap --hoist --no-ci",
        "rimraf": "lerna exec npm run rimraf",
        "typedoc": "npm run lerna exec npm run typedoc",
        "preparePublish": "npm run rimraf && npm run tsc && npm run tslint",
        "publish": "lerna publish --registry http://localhost:4873 --no-push"
    },
    "devDependencies": {
        "@types/es6-promise": "^3.3.0",
<<<<<<< HEAD
        "@types/jest": "^25.1.2",
        "@types/lodash": "^4.14.149",
        "@types/node": "^13.7.1",
        "jest": "^25.1.0",
        "lerna": "^3.4.0",
        "ts-jest": "^25.2.0",
=======
        "@types/jest": "^23.3.5",
        "@types/lodash": "^4.14.118",
        "@types/node": "^10.10.1",
        "jest": "^24.9.0",
        "lerna": "^3.18.4",
        "ts-jest": "^23.10.4",
>>>>>>> e342e5e2
        "tslint": "^5.11.0",
        "typescript": "^3.0.3"
    },
    "dependencies": {}
}<|MERGE_RESOLUTION|>--- conflicted
+++ resolved
@@ -1,38 +1,29 @@
 {
-    "name": "root",
-    "private": true,
-    "scripts": {
-        "lerna": "lerna",
-        "init": "lerna bootstrap",
-        "tsc": "lerna exec npm run tsc",
-        "tslint": "lerna exec npm run tslint",
-        "test": "lerna exec npm test",
-        "clean": "lerna clean",
-        "bootstrap": "lerna bootstrap --hoist --no-ci",
-        "rimraf": "lerna exec npm run rimraf",
-        "typedoc": "npm run lerna exec npm run typedoc",
-        "preparePublish": "npm run rimraf && npm run tsc && npm run tslint",
-        "publish": "lerna publish --registry http://localhost:4873 --no-push"
-    },
-    "devDependencies": {
-        "@types/es6-promise": "^3.3.0",
-<<<<<<< HEAD
-        "@types/jest": "^25.1.2",
-        "@types/lodash": "^4.14.149",
-        "@types/node": "^13.7.1",
-        "jest": "^25.1.0",
-        "lerna": "^3.4.0",
-        "ts-jest": "^25.2.0",
-=======
-        "@types/jest": "^23.3.5",
-        "@types/lodash": "^4.14.118",
-        "@types/node": "^10.10.1",
-        "jest": "^24.9.0",
-        "lerna": "^3.18.4",
-        "ts-jest": "^23.10.4",
->>>>>>> e342e5e2
-        "tslint": "^5.11.0",
-        "typescript": "^3.0.3"
-    },
-    "dependencies": {}
+	"name": "root",
+	"private": true,
+	"scripts": {
+		"lerna": "lerna",
+		"init": "lerna bootstrap",
+		"tsc": "lerna exec npm run tsc",
+		"tslint": "lerna exec npm run tslint",
+		"test": "lerna exec npm test",
+		"clean": "lerna clean",
+		"bootstrap": "lerna bootstrap --hoist --no-ci",
+		"rimraf": "lerna exec npm run rimraf",
+		"typedoc": "npm run lerna exec npm run typedoc",
+		"preparePublish": "npm run rimraf && npm run tsc && npm run tslint",
+		"publish": "lerna publish --registry http://localhost:4873 --no-push"
+	},
+	"devDependencies": {
+		"@types/es6-promise": "^3.3.0",
+		"@types/jest": "^25.1.2",
+		"@types/lodash": "^4.14.149",
+		"@types/node": "^13.7.1",
+		"jest": "^25.1.0",
+		"lerna": "^3.4.0",
+		"ts-jest": "^25.2.0",
+		"tslint": "^5.11.0",
+		"typescript": "^3.0.3"
+	},
+	"dependencies": {}
 }