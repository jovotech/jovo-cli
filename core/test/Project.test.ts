--- conflicted
+++ resolved
@@ -241,17 +241,11 @@
 
     const project: Project = new Project('');
 
-<<<<<<< HEAD
     try {
       await project.validateModel('en', { invocation: '' }, {});
     } catch (error) {
       expect((error as Error).message).toMatch('Validation failed for locale "en"');
     }
-=======
-    await expect(project.validateModel('en', { invocation: 'test' }, {})).rejects.toEqual(
-      new Error('Validation failed for locale "en"'),
-    );
->>>>>>> a6f0152f
   });
 
   test('should do nothing if model is valid', async () => {
@@ -259,11 +253,7 @@
     tv4.validate = jest.fn().mockReturnValueOnce(true);
 
     const project: Project = new Project('');
-<<<<<<< HEAD
-    await project.validateModel('en', { invocation: '' }, {});
-=======
     await project.validateModel('en', { invocation: 'test' }, {});
->>>>>>> a6f0152f
   });
 });
 
