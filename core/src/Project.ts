import { JovoModelData, JovoModelDataV3 } from '@jovotech/model';
import { copyFileSync, existsSync, mkdirSync, readdirSync, readFileSync, writeFileSync } from 'fs';
import { join as joinPaths, sep as pathSeperator } from 'path';
import tv4 from 'tv4';
import { Log } from '.';
import { Config } from './Config';
import { DEFAULT_LOCALE } from './constants';
import { JovoCliError } from './JovoCliError';
import { JovoCliPlugin } from './JovoCliPlugin';

export class Project {
  private static instance?: Project;

  private projectPath: string;

  readonly config: Config;
  readonly stage?: string;

  constructor(projectPath: string) {
    this.projectPath = projectPath;

    // Look for --stage in process.argv.
    const stageIndex: number = process.argv.findIndex((el) => el === '--stage');
    // If a flag --stage has been set, set it to this.jovoStage. Otherwise intialize default stage.
    if (stageIndex > -1) {
      this.stage = process.argv[stageIndex + 1];
    } else {
      if (process.env.JOVO_STAGE) {
        this.stage = process.env.JOVO_STAGE;
      } else if (process.env.NODE_ENV) {
        this.stage = process.env.NODE_ENV;
      }
    }

    this.config = Config.getInstance(this.projectPath, this.stage);

    // If stage was not explicitly defined, try to get it from config.
    if (!this.stage) {
      this.stage = this.config.getParameter('defaultStage') as string | undefined;
    }
  }

  /**
   * Returns singleton project instance.
   * @param projectPath - Current project path.
   */
  static getInstance(projectPath: string): Project {
    if (!this.instance) {
      this.instance = new Project(projectPath);
    }

    return this.instance;
  }

  /**
   * Returns directory name for build folder
   */
  getBuildDirectory(): string {
<<<<<<< HEAD
    return (this.config.getParameter('buildDirectory') as string) || 'build';
=======
    const buildDirectory: string =
      (this.$config.getParameter('buildDirectory') as string) || 'build';
    // If a stage is provided, generate build files in a subfolder for that stage
    return joinPaths(buildDirectory, this.$stage || '');
>>>>>>> a6f0152f
  }

  /**
   * Returns path to build folder
   */
  getBuildPath(): string {
    return joinPaths(this.projectPath, this.getBuildDirectory());
  }

  /**
   * Returns directory name for models folder.
   */
  getModelsDirectory(): string {
    return (this.config.getParameter('modelsDirectory') as string) || 'models';
  }

  /**
   * Returns path to Jovo model files.
   */
  getModelsPath(): string {
    return joinPaths(this.projectPath, this.getModelsDirectory());
  }

  /**
   * Returns the path for a specific Jovo model.
   * @param locale - The locale under which the Jvoo model is stored.
   */
  getModelPath(locale: string): string {
    return joinPaths(this.getModelsPath(), locale);
  }

  /**
   * Requires and returns Jovo model for the provided locale.
   * @param locale - Locale under which the Jovo model is stored.
   */
  async getModel(locale: string): Promise<JovoModelData | JovoModelDataV3> {
    try {
      const path: string = this.getModelPath(locale);
      // Require model file, so it works with both .js and .json.
      const content:
        | JovoModelData
        | JovoModelDataV3
        | (() => Promise<JovoModelData | JovoModelDataV3>) = require(path);
      if (typeof content === 'function') {
        const builtContent = await content();
        return builtContent;
      }
      return content;
    } catch (error) {
      // eslint-disable-next-line @typescript-eslint/ban-ts-comment
      // @ts-ignore
      if (error.code === 'MODULE_NOT_FOUND') {
        throw new JovoCliError({ message: `Could not find model file for locale: ${locale}` });
      }

      // eslint-disable-next-line @typescript-eslint/ban-ts-comment
      // @ts-ignore
      throw new JovoCliError(error.message);
    }
  }

  /**
   * Checks if model files for given locales exist
   * @param locales - Locales for which to check
   */
  hasModelFiles(locales?: string[]): boolean {
    if (!locales) {
      return false;
    }

    // If at least one model does not exist for a given locale, return false
    for (const locale of locales) {
      const path: string = this.getModelPath(locale);
      if (!existsSync(`${path}.js`) && !existsSync(`${path}.json`)) {
        return false;
      }
    }
    return true;
  }

  async validateModel(
    locale: string,
    model: JovoModelData | JovoModelDataV3,
    validator: tv4.JsonSchema,
    plugin?: string,
  ): Promise<void> {
    if (!tv4.validate(model, validator)) {
      throw new JovoCliError({
        message: `Validation failed for locale "${locale}"`,
        module: plugin,
        details: `${tv4.error.message} ${tv4.error.dataPath ? `at ${tv4.error.dataPath}` : ''}`,
      });
    }
  }

  /**
   * Backs up model file.
   * @param locale - Locale of the model file.
   */
  backupModel(locale: string): void {
    if (!this.hasModelFiles([locale])) {
      throw new JovoCliError({
        message: `Model file for locale ${locale} to backup could not be found.`,
      });
    }

    const todayDate: Date = new Date();
    const todayString: string = todayDate.toISOString().substring(0, 10);
    const modelPath: string = this.getModelPath(locale);

    // Try to copy model file for either .json or .js.
    const fileExtensions: string[] = ['json', 'js'];
    for (const ext of fileExtensions) {
      const targetPath = `${modelPath}.${ext}`;
      if (!existsSync(targetPath)) {
        continue;
      }

      const destinationFile = `${modelPath}.${todayString}.${ext}`;
      copyFileSync(targetPath, destinationFile);
    }
  }

  /**
   * Saves model to file.
   * @param model - Model to save.
   * @param locale - Locale to save the model under.
   */
  saveModel(model: JovoModelData | JovoModelDataV3, locale: string): void {
    const modelsPath: string = this.getModelsPath();
    if (!existsSync(modelsPath)) {
      mkdirSync(modelsPath);
    }

    const modelFilePath = `${this.getModelPath(locale)}.json`;

    writeFileSync(modelFilePath, JSON.stringify(model, null, 2));
  }

  /**
   * Returns project locales from Jovo models folder.
   */
  getLocales(): string[] {
    if (!existsSync(this.getModelsPath())) {
      return [DEFAULT_LOCALE];
    }

    const files: string[] = readdirSync(this.getModelsPath());

    // If models folder doesn't contain any files, return default locale.
    if (!files.length) {
      return [DEFAULT_LOCALE];
    }

    // RegExp to match all locale files in format of en.json or en-US.json.
    const localeRegex = /^([a-z]{2}(?:-?(?:[A-Z]{2})?)).(?:json|js)$/m;
    return files.reduce((locales: string[], file: string) => {
      const match = localeRegex.exec(file);

      if (match) {
        locales.push(match[1]);
      }

      return locales;
    }, []);
  }

  /**
   * Returns project name extracted from project path.
   */
  getProjectName(): string {
    return this.projectPath.split(pathSeperator).pop() as string;
  }

  /**
   * Returns true, if project has a platform folder in build path.
   * @param platformDir - The platform to look up inside the build folder.
   */
  hasPlatform(platformDir: string): boolean {
    return existsSync(joinPaths(this.getBuildPath(), platformDir));
  }

  /**
   * Checks if the project is a typescript project.
   */
  isTypeScriptProject(): boolean {
    const packagePath: string = joinPaths(this.projectPath, 'package.json');
    const content: string = readFileSync(packagePath).toString();
    const packageFile = JSON.parse(content);

    return (
      packageFile.hasOwnProperty('devDependencies') &&
      packageFile.devDependencies.hasOwnProperty('typescript')
    );
  }

  collectPlugins(): JovoCliPlugin[] {
    Log.verbose('Loading project-scoped CLI plugins');
    const plugins: JovoCliPlugin[] = [];

    const projectPlugins: JovoCliPlugin[] =
      (this.config.getParameter('plugins') as JovoCliPlugin[]) || [];

    for (const plugin of projectPlugins) {
      plugins.push(plugin);
    }

    return plugins;
  }
}<|MERGE_RESOLUTION|>--- conflicted
+++ resolved
@@ -56,14 +56,10 @@
    * Returns directory name for build folder
    */
   getBuildDirectory(): string {
-<<<<<<< HEAD
-    return (this.config.getParameter('buildDirectory') as string) || 'build';
-=======
     const buildDirectory: string =
       (this.$config.getParameter('buildDirectory') as string) || 'build';
     // If a stage is provided, generate build files in a subfolder for that stage
     return joinPaths(buildDirectory, this.$stage || '');
->>>>>>> a6f0152f
   }
 
   /**
