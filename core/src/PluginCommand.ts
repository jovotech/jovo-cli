--- conflicted
+++ resolved
@@ -5,11 +5,8 @@
 import { DefaultEvents, Events, MiddlewareCollection } from './interfaces';
 import { JovoCliError } from './JovoCliError';
 import { PluginComponent } from './PluginComponent';
-<<<<<<< HEAD
 import { UserConfig } from './UserConfig';
-=======
 import { isJovoCliError } from './utilities';
->>>>>>> 05e66db2
 
 /**
  * Extends abstract Oclif Command class to mixin with PluginCommand.
