import { Input } from '@oclif/command/lib/flags';
import * as Parser from '@oclif/parser';
import { SUPPORTED_LANGUAGES } from './constants';
import { PluginCommand } from './PluginCommand';

// ####### EVENT EMITTER #######

export type Events = string;

export type MiddlewareCollection<T extends Events = DefaultEvents> = {
  // eslint-disable-next-line @typescript-eslint/no-explicit-any
  [K in T]?: Array<(...v: any[]) => void>;
};

export type DefaultEvents = 'install';

// ####### PLUGIN #######

export type PluginType = 'platform' | 'target' | 'command' | '';

export interface Files {
  [key: string]: string | Files;
}

export interface LocaleMap {
  [locale: string]: string[];
}

export interface PluginConfig {
  files?: Files;
  locales?: LocaleMap;
}

export interface ConfigHooks {
  // eslint-disable-next-line @typescript-eslint/no-explicit-any
  [key: string]: ((context: PluginContext) => any)[];
}

export interface Context {
  command: string;
}

export interface InstallContext extends Context {
  // TODO: Specific typing?
  // eslint-disable-next-line @typescript-eslint/no-explicit-any
  flags: Input<any>;
  args: Parser.args.Input;
}

export interface PluginContext extends Context {}

// ####### CONFIG #######

export type SupportedLanguages = typeof SUPPORTED_LANGUAGES[number];

<<<<<<< HEAD
export interface JovoUserConfigFile {
  webhook: {
    uuid: string;
  };
  cli: {
    plugins: string[];
    presets: Preset[];
    hintDisabled?: boolean;
  };
  timeLastUpdateMessage?: string | number;
}

=======
>>>>>>> 5c54c587
export interface MarketplacePlugin {
  name: string;
  module: string;
  cliModule?: string;
  package: string;
  description: string;
  tags: string | string[];
}

export interface ProjectProperties {
  projectName: string;
  platforms: MarketplacePlugin[];
  locales: string[];
  language: SupportedLanguages;
}

export interface Preset extends ProjectProperties {
  name: string;
}

// ####### PACKAGE MANAGEMENT #######

export interface DependencyFile {
  devDependencies?: {
    [dependency: string]: string;
  };
  dependencies?: {
    [dependency: string]: string | { version: string; dev?: boolean };
  };
}

export interface Packages {
  [key: string]: {
    version: string;
    dev: boolean;
    inPackageJson: boolean;
  };
}

export interface PackageVersions {
  [key: string]: {
    local: string;
    npm: string;
    dev: boolean;
    inPackageJson: boolean;
  };
}

// ####### CLI COMMAND #######

export type CliFlags<COMMAND extends typeof PluginCommand> = COMMAND extends Parser.Input<infer T>
  ? // eslint-disable-next-line @typescript-eslint/no-explicit-any
    Parser.Output<T, any>['flags']
  : never;

export type CliArgs<COMMAND extends typeof PluginCommand> = Record<
  COMMAND['args'][number]['name'],
  COMMAND['args'][number]['multiple'] extends true ? string[] : string
>;

// ####### UTILITIES #######

export interface ExecResponse {
  stderr?: string;
  stdout?: string;
}<|MERGE_RESOLUTION|>--- conflicted
+++ resolved
@@ -53,21 +53,6 @@
 
 export type SupportedLanguages = typeof SUPPORTED_LANGUAGES[number];
 
-<<<<<<< HEAD
-export interface JovoUserConfigFile {
-  webhook: {
-    uuid: string;
-  };
-  cli: {
-    plugins: string[];
-    presets: Preset[];
-    hintDisabled?: boolean;
-  };
-  timeLastUpdateMessage?: string | number;
-}
-
-=======
->>>>>>> 5c54c587
 export interface MarketplacePlugin {
   name: string;
   module: string;
