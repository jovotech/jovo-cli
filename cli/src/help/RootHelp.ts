--- conflicted
+++ resolved
@@ -1,15 +1,12 @@
-<<<<<<< HEAD
 import {
   BULB,
   chalk,
+  isJovoCliError,
   JovoCliError,
   Log,
   PluginCommand,
   printSubHeadline,
 } from '@jovotech/cli-core';
-=======
-import { chalk, isJovoCliError, JovoCliError, Log, PluginCommand } from '@jovotech/cli-core';
->>>>>>> 05e66db2
 import { Command, Topic } from '@oclif/config';
 import { HelpBase } from '@oclif/plugin-help';
 import CommandHelp from './CommandHelp';
