--- conflicted
+++ resolved
@@ -21,22 +21,14 @@
   },
   "bugs": "https://github.com/jovotech/jovo-cli/issues",
   "dependencies": {
-<<<<<<< HEAD
     "@jovotech/cli-core": "^4.0.0-alpha.3",
-=======
-    "@jovotech/cli-core": "^4.0.0-alpha.1",
->>>>>>> 45c6893c
     "@oclif/command": "^1.8.0",
     "@oclif/config": "^1.17.0",
     "@oclif/plugin-help": "^3.2.2",
     "@oclif/plugin-not-found": "^1.2.4",
     "global-dirs": "^3.0.0",
-<<<<<<< HEAD
     "latest-version": "^5.1.0"
-=======
-    "latest-version": "^5.1.0",
     "lodash.get": "^4.4.2"
->>>>>>> 45c6893c
   },
   "devDependencies": {
     "@types/jest": "^26.0.23",
