--- conflicted
+++ resolved
@@ -1,10 +1,7 @@
 {
 	"name": "jovo-cli",
-<<<<<<< HEAD
 	"version": "3.0.0",
 	"author": "jovotech",
-=======
-	"version": "2.2.14",
 	"description": "jovo command line tool (beta)",
 	"main": "dist/src/index",
 	"types": "dist/src/index.d.ts",
@@ -18,15 +15,16 @@
 		"tslint": "node_modules/.bin/tslint -p tsconfig.json -c tslint.json",
 		"tsc": "node_modules/.bin/tsc",
 		"tscw": "tsc --watch",
-		"rimraf": "rimraf ./dist"
+		"rimraf": "rimraf ./dist",
+		"postpack": "rm -f oclif.manifest.json",
+		"prepack": "rm -rf dist && tsc -b && oclif-dev manifest && oclif-dev readme",
+		"version": "oclif-dev readme && git add README.md"
 	},
->>>>>>> e342e5e2
 	"bin": {
 		"jovo-cli": "./bin/run"
 	},
 	"bugs": "https://github.com/jovotech/jovo-cli/issues",
 	"dependencies": {
-<<<<<<< HEAD
 		"@oclif/command": "^1.5.19",
 		"@oclif/config": "^1.14.0",
 		"@oclif/plugin-help": "^2.2.3",
@@ -51,28 +49,10 @@
 		"nodemon": "^2.0.2",
 		"opn": "^6.0.0",
 		"parse-json": "^5.0.0",
-=======
 		"bespoken-tools": "^1.1.0",
-		"boxen": "^3.1.0",
 		"chalk": "^2.4.1",
-		"cli-truncate": "^1.1.0",
-		"cross-spawn": "^5.1.0",
 		"dotenv": "^5.0.1",
-		"indent-string": "^3.2.0",
-		"inquirer": "^5.0.0",
-		"jovo-cli-core": "^2.2.7",
-		"jovo-cli-deploy-lambda": "^2.2.8",
-		"jovo-cli-platform-alexa": "^2.2.9",
-		"jovo-cli-platform-google": "^2.2.9",
 		"jovo-model": "^0.1.3",
-		"jovo-webhook-connector": "^2.2.3",
-		"latest-version": "^5.0.0",
-		"listr": "^0.14.2",
-		"lodash": "^4.17.11",
-		"nodemon": "^1.18.7",
-		"opn": "^5.4.0",
-		"parse-json": "^4.0.0",
->>>>>>> e342e5e2
 		"resolve-bin": "^0.4.0",
 		"rimraf": "^3.0.2",
 		"tslib": "^1.10.0"
@@ -125,12 +105,10 @@
 			"json"
 		]
 	},
-<<<<<<< HEAD
 	"keywords": [
 		"jovo"
 	],
 	"license": "Apache-2.0",
-	"main": "dist/index.js",
 	"oclif": {
 		"commands": "./dist/commands",
 		"bin": "jovo-cli",
@@ -142,23 +120,5 @@
 		"type": "git",
 		"url": "git+https://github.com/jovotech/jovo-cli.git"
 	},
-	"scripts": {
-		"postpack": "rm -f oclif.manifest.json",
-		"prepack": "rm -rf dist && tsc -b && oclif-dev manifest && oclif-dev readme",
-		"version": "oclif-dev readme && git add README.md",
-		"test": "jest",
-		"test-debug": "jest --runInBand --detectOpenHandles --verbose",
-		"nodemon": "nodemon",
-		"eslint": "eslint index.js commands/ helper/ utils/ test/",
-		"eslint-fix": "eslint --fix  index.js commands/ helper/ utils/ test/",
-		"build": "tsc",
-		"tslint": "node_modules/.bin/tslint -p tsconfig.json -c tslint.json",
-		"tsc": "node_modules/.bin/tsc",
-		"tscw": "tsc --watch",
-		"rimraf": "rimraf ./dist"
-	},
-	"types": "dist/index.d.ts"
-=======
 	"gitHead": "9b9a8220aba7fe7fd1cbe0f3ab6a7ff5a8f06388"
->>>>>>> e342e5e2
 }