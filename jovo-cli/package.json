{
	"name": "jovo-cli",
	"version": "2.0.10",
	"description": "jovo command line tool (beta)",
	"main": "dist/src/index",
	"types": "dist/src/index.d.ts",
	"scripts": {
		"test": "jest",
		"test-debug": "jest --runInBand --detectOpenHandles --verbose",
		"nodemon": "nodemon",
		"eslint": "eslint index.js commands/ helper/ utils/ test/",
		"eslint-fix": "eslint --fix  index.js commands/ helper/ utils/ test/",
		"build": "tsc",
		"tslint": "node_modules/.bin/tslint -p tsconfig.json -c tslint.json",
		"tsc": "node_modules/.bin/tsc",
		"tscw": "tsc --watch"
	},
	"bin": {
		"jovo": "./dist/index.js"
	},
	"author": "jovotech",
	"license": "Apache-2.0",
	"dependencies": {
		"bespoken-tools": "^1.1.0",
		"boxen": "^2.1.0",
		"chalk": "^2.4.1",
		"cli-truncate": "^1.1.0",
		"cross-spawn": "^5.1.0",
		"dotenv": "^5.0.1",
		"indent-string": "^3.2.0",
		"inquirer": "^5.0.0",
<<<<<<< HEAD
		"jovo-cli-core": "^2.0.7",
		"jovo-cli-deploy-lambda": "^2.0.7",
		"jovo-cli-platform-alexa": "^2.0.9",
		"jovo-cli-platform-google": "^2.0.7",
		"jovo-webhook-connector": "^2.0.4",
=======
		"jovo-cli-core": "^2.0.5",
		"jovo-cli-deploy-lambda": "^2.0.5",
		"jovo-cli-platform-alexa": "^2.0.5",
		"jovo-cli-platform-google": "^2.0.5",
		"jovo-webhook-connector": "^2.0.2",
		"latest-version": "^4.0.0",
>>>>>>> 3952eb26
		"listr": "^0.14.2",
		"lodash": "^4.17.11",
		"nodemon": "^1.18.7",
		"opn": "^5.4.0",
		"parse-json": "^4.0.0",
		"resolve-bin": "^0.4.0",
		"update-notifier": "^2.5.0",
		"vorpal": "^1.12.0"
	},
	"repository": {
		"type": "git",
		"url": "git+https://github.com/jovotech/jovo-cli.git"
	},
	"keywords": [
		"jovo"
	],
	"engines": {
		"node": ">=8.0.0"
	},
	"bugs": {
		"url": "https://github.com/jovotech/jovo-cli/issues"
	},
	"homepage": "https://github.com/jovotech/jovo-cli#readme",
	"devDependencies": {
		"@types/boxen": "^2.1.0",
		"@types/chalk": "^2.2.0",
		"@types/cli-truncate": "^1.1.0",
		"@types/cross-spawn": "^6.0.0",
		"@types/elegant-spinner": "^1.0.0",
		"@types/es6-promise": "^3.3.0",
		"@types/figures": "^2.0.0",
		"@types/indent-string": "^3.0.0",
		"@types/inquirer": "0.0.43",
		"@types/jest": "^23.3.5",
		"@types/latest-version": "^4.0.0",
		"@types/listr": "^0.13.0",
		"@types/lodash": "^4.14.118",
		"@types/log-symbols": "^2.0.0",
		"@types/log-update": "^2.0.0",
		"@types/node": "^10.10.1",
		"@types/opn": "^5.1.0",
		"@types/parse-json": "^4.0.0",
		"@types/update-notifier": "^2.5.0",
		"@types/vorpal": "^1.11.0",
		"eslint": "^3.19.0",
		"eslint-config-google": "^0.8.0",
		"jest": "^23.6.0",
		"ts-jest": "^23.10.4",
		"tslint": "^5.11.0",
		"typescript": "^3.0.3"
	},
	"jest": {
		"transform": {
			"^.+\\.tsx?$": "ts-jest"
		},
		"testURL": "http://localhost/",
		"testRegex": "(/__tests__/.*|(\\.|/)(test|spec))\\.(jsx?|tsx?)$",
		"testPathIgnorePatterns": [
			"/dist/",
			"/node_modules/",
			"/tmpTestfolder*/"
		],
		"moduleFileExtensions": [
			"ts",
			"tsx",
			"js",
			"json"
		]
	},
	"gitHead": "8a1d91f299998e1599cc0aa61aa811d3bd1784ce"
}<|MERGE_RESOLUTION|>--- conflicted
+++ resolved
@@ -1,6 +1,6 @@
 {
 	"name": "jovo-cli",
-	"version": "2.0.10",
+	"version": "2.0.6",
 	"description": "jovo command line tool (beta)",
 	"main": "dist/src/index",
 	"types": "dist/src/index.d.ts",
@@ -29,20 +29,12 @@
 		"dotenv": "^5.0.1",
 		"indent-string": "^3.2.0",
 		"inquirer": "^5.0.0",
-<<<<<<< HEAD
 		"jovo-cli-core": "^2.0.7",
 		"jovo-cli-deploy-lambda": "^2.0.7",
 		"jovo-cli-platform-alexa": "^2.0.9",
-		"jovo-cli-platform-google": "^2.0.7",
+		"jovo-cli-platform-google": "^2.0.9",
 		"jovo-webhook-connector": "^2.0.4",
-=======
-		"jovo-cli-core": "^2.0.5",
-		"jovo-cli-deploy-lambda": "^2.0.5",
-		"jovo-cli-platform-alexa": "^2.0.5",
-		"jovo-cli-platform-google": "^2.0.5",
-		"jovo-webhook-connector": "^2.0.2",
 		"latest-version": "^4.0.0",
->>>>>>> 3952eb26
 		"listr": "^0.14.2",
 		"lodash": "^4.17.11",
 		"nodemon": "^1.18.7",
@@ -111,6 +103,5 @@
 			"js",
 			"json"
 		]
-	},
-	"gitHead": "8a1d91f299998e1599cc0aa61aa811d3bd1784ce"
+	}
 }