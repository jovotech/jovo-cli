--- conflicted
+++ resolved
@@ -1,45 +1,10 @@
-<<<<<<< HEAD
-import {
-  execAsync,
-  ExecResponse,
-  getPackageVersions,
-  JovoCliError,
-  UserConfig,
-  PackageVersions,
-} from '@jovotech/cli-core';
-
-/**
- * Compile TypeScript code of Jovo project to JavaScript.
- * @param sourceFolder - Source folder.
- */
-export async function compileTypeScriptProject(sourceFolder: string): Promise<void> {
-  try {
-    await execAsync('npm run tsc', { cwd: sourceFolder });
-  } catch (error) {
-    throw new JovoCliError({
-      message: (error as ExecResponse).stderr!,
-      module: 'RunCommand',
-      details: (error as ExecResponse).stdout,
-    });
-  }
-}
-=======
-import { JovoUserConfigFile, Package, UserConfig } from '@jovotech/cli-core';
->>>>>>> a9f8d991
+import { UserConfig, Package } from '@jovotech/cli-core';
 
 /**
  * Checks whether to display an update message for out-of-date packages or not.
  * Returns an array of out-of-date packages.
  */
-<<<<<<< HEAD
-export async function shouldUpdatePackages(
-  projectPath: string,
-  userConfig: UserConfig,
-): Promise<PackageVersions> {
-=======
 export function shouldUpdatePackages(userConfig: UserConfig, outdatedPackages: Package[]): boolean {
-  const jovoUserConfig: JovoUserConfigFile = userConfig.get();
->>>>>>> a9f8d991
   // Calculate update interval (24 hours) into ms.
   const updateInterval: number = 24 * 60 * 60 * 1000;
 
@@ -53,18 +18,13 @@
     }
   }
 
-<<<<<<< HEAD
-  if (Object.keys(outOfDatePackages).length) {
-    // If there is at least one out-of-date package, update timeLastUpdateMessage and return true.
+  if (outdatedPackages.length) {
+    // If there is at least one out-of-date package, update timeLastUpdateMessage and return true
     userConfig.timeLastUpdateMessage = new Date().toISOString();
     userConfig.save();
-=======
-  if (outdatedPackages.length) {
-    // If there is at least one out-of-date package, update timeLastUpdateMessage and return true
-    jovoUserConfig.timeLastUpdateMessage = new Date().toISOString();
-    userConfig.save(jovoUserConfig);
->>>>>>> a9f8d991
+
+    return true;
   }
 
-  return true;
+  return false;
 }