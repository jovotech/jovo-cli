import {
  getLanguagePascalCase,
  MarketplacePlugin,
  Preset,
  printHighlight,
  printUserInput,
  ProjectProperties,
  prompt,
  SUPPORTED_LANGUAGES,
  validateLocale,
} from '@jovotech/cli-core';
import chalk from 'chalk';
import { NewContext } from './commands/new';
import { fetchMarketPlace } from './utilities';

export async function promptPreset(presets: Preset[]): Promise<{ selectedPreset: string }> {
  return await prompt(
    {
      type: 'select',
      message: 'Pick a preset:',
      name: 'selectedPreset',
      choices: [
        // List all presets already defined in Jovo user config.
        ...presets.map((preset: Preset) => {
          const projectName: string = chalk.underline.blueBright(preset.projectName);
          const output = `(${projectName}/)`;
          return {
            title: printUserInput(preset.name),
            description: output,
            value: preset.name,
          };
        }),
        {
          title: printUserInput('Or manually select features...'),
          value: 'manual',
        },
      ],
    },
    {
      onCancel() {
        process.exit();
      },
    },
  );
}

export async function promptProjectProperties(
  args: NewContext['args'],
  flags: NewContext['flags'],
): Promise<ProjectProperties> {
  // Override, thus preanswer certain prompts, depending on process arguments.
  prompt.override({
    projectName: args.directory,
    language: flags.language,
    locales: flags.locale,
  });

  const props: ProjectProperties = await prompt(
    [
      {
        name: 'projectName',
        message: "Please enter your project's name:",
        type: 'text',
        initial: 'helloworld',
        onState(this: { rendered: string }) {
          this.rendered = printUserInput(this.rendered);
        },
      },
      // Prompt for Platforms (multiple)
      {
        name: 'platforms',
        message: 'Choose the platforms you want to use (select with space):',
        type: 'multiselect',
        instructions: false,
        choices: fetchMarketPlace()
          .filter((plugin) => plugin.tags.includes('platforms'))
          .map((plugin) => ({
            title: printUserInput(plugin.name),
            value: plugin,
            description: plugin.description,
          })),
      },
      {
        name: 'locales',
        message: 'Type the locales you want to use (comma-separated):',
        type: 'list',
        initial: 'en',
        validate(locales: string) {
          try {
            for (const locale of locales.split(',')) {
              validateLocale(locale.trim());
            }
          } catch (error) {
            return (error as Error).message;
          }

          return true;
        },
        onState(this: { rendered: string }) {
          this.rendered = printUserInput(this.rendered);
        },
      },
      {
        name: 'language',
        message: 'Choose the programming language you want to use:',
        type: 'select',
<<<<<<< HEAD
        instructions: false,
        choices: SUPPORTED_LANGUAGES.map((lng) => ({
          title: printUserInput(lng),
=======
        choices: SUPPORTED_LANGUAGES.map((lng) => ({
          title: printUserInput(getLanguagePascalCase(lng)),
>>>>>>> 4c3cb498
          value: lng,
        })),
      },
    ],
    {
      onCancel() {
        process.exit();
      },
    },
  );

  return props;
}

export async function promptSavePreset(): Promise<{ savePreset: boolean }> {
  return await prompt(
    {
      name: 'savePreset',
      message: `Do you want to save this preset to ${printHighlight('.jovo/config')}?`,
      type: 'select',
      choices: [
        { title: printUserInput('Yes'), value: true },
        { title: printUserInput('No'), value: false },
      ],
    },
    {
      onCancel() {
        process.exit();
      },
    },
  );
}

export async function promptPresetName(): Promise<{ presetName: string }> {
  return await prompt(
    {
      name: 'presetName',
      message: 'Preset name:',
      type: 'text',
      initial: 'default',
      validate(presetName: string) {
        if (/\s/g.test(presetName.trim())) {
          return 'Preset name cannot include whitespace!';
        }

        return true;
      },
      format(presetName: string) {
        return presetName.trim();
      },
      onState(this: { rendered: string }) {
        this.rendered = printUserInput(this.rendered);
      },
    },
    {
      onCancel() {
        process.exit();
      },
    },
  );
}

export async function promptServer(
  servers: prompt.Choice[],
): Promise<{ server: MarketplacePlugin | undefined }> {
  return await prompt(
    {
      name: 'server',
      message: 'Which server do you want to use?',
      type: 'select',
      choices: [
        ...servers,
        { title: printUserInput("None (or I'll add it later)"), value: undefined },
      ],
    },
    {
      onCancel() {
        process.exit();
      },
    },
  );
}

export async function promptPlugins(
  message: string,
  plugins: prompt.Choice[],
): Promise<{ plugins: MarketplacePlugin[] }> {
  return await prompt(
    {
      name: 'plugins',
      message,
      type: 'multiselect',
      choices: plugins,
    },
    {
      onCancel() {
        process.exit();
      },
    },
  );
}<|MERGE_RESOLUTION|>--- conflicted
+++ resolved
@@ -104,14 +104,9 @@
         name: 'language',
         message: 'Choose the programming language you want to use:',
         type: 'select',
-<<<<<<< HEAD
         instructions: false,
         choices: SUPPORTED_LANGUAGES.map((lng) => ({
-          title: printUserInput(lng),
-=======
-        choices: SUPPORTED_LANGUAGES.map((lng) => ({
           title: printUserInput(getLanguagePascalCase(lng)),
->>>>>>> 4c3cb498
           value: lng,
         })),
       },
