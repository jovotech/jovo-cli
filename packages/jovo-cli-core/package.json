--- conflicted
+++ resolved
@@ -1,84 +1,4 @@
 {
-<<<<<<< HEAD
-	"name": "jovo-cli-core",
-	"version": "2.2.5",
-	"description": "Jovo CLI core components",
-	"main": "dist/src/index",
-	"types": "dist/src/index.d.ts",
-	"scripts": {
-		"build": "tsc",
-		"tslint": "tslint -p tsconfig.json -c tslint.json",
-		"tsc": "tsc",
-		"tscw": "tsc --watch",
-		"test": "jest",
-		"rimraf": "rimraf ./dist"
-	},
-	"files": [
-		"dist"
-	],
-	"author": "jovotech",
-	"license": "Apache-2.0",
-	"devDependencies": {
-		"@types/adm-zip": "^0.4.31",
-		"@types/archiver": "^2.1.2",
-		"@types/cross-spawn": "^6.0.1",
-		"@types/es6-promise": "^3.3.0",
-		"@types/fs-extra": "^8.0.1",
-		"@types/inquirer": "0.0.43",
-		"@types/jest": "^25.1.2",
-		"@types/listr": "^0.13.0",
-		"@types/lodash": "^4.14.149",
-		"@types/node": "^13.7.1",
-		"@types/opn": "^5.5.0",
-		"@types/parse-json": "^4.0.0",
-		"@types/request": "^2.48.1",
-		"@types/rimraf": "^2.0.3",
-		"@types/tv4": "^1.2.29",
-		"@types/uuid": "^3.4.4",
-		"@types/vorpal": "^1.11.0",
-		"fs-extra": "^8.1.0",
-		"jest": "^25.1.0",
-		"jovo-model": "^0.1.13",
-		"rimraf": "^2.6.2",
-		"ts-jest": "^25.2.0",
-		"tslint": "^5.11.0",
-		"typescript": "^3.0.3"
-	},
-	"dependencies": {
-		"adm-zip": "^0.4.11",
-		"archiver": "^3.0.0",
-		"boxen": "^4.2.0",
-		"child-process": "^1.0.2",
-		"child_process": "^1.0.2",
-		"cross-spawn": "^7.0.1",
-		"jovo-config": "^0.1.0",
-		"jovo-webhook-connector": "^2.2.1",
-		"listr": "^0.14.2",
-		"lodash": "^4.17.11",
-		"opn": "^6.0.0",
-		"resolve-bin": "^0.4.0",
-		"rimraf": "^3.0.2",
-		"tv4": "^1.3.0",
-		"uuid": "^3.2.1"
-	},
-	"jest": {
-		"transform": {
-			"^.+\\.tsx?$": "ts-jest"
-		},
-		"testURL": "http://localhost/",
-		"testRegex": "(/__tests__/.*|(\\.|/)(test|spec))\\.(jsx?|tsx?)$",
-		"testPathIgnorePatterns": [
-			"/dist/",
-			"/node_modules/"
-		],
-		"moduleFileExtensions": [
-			"ts",
-			"tsx",
-			"js",
-			"json"
-		]
-	}
-=======
     "name": "jovo-cli-core",
     "version": "2.2.7",
     "description": "Jovo CLI core components",
@@ -102,18 +22,18 @@
         "@types/archiver": "^2.1.2",
         "@types/es6-promise": "^3.3.0",
         "@types/inquirer": "0.0.43",
-        "@types/jest": "^23.3.5",
+        "@types/jest": "^25.1.2",
         "@types/listr": "^0.13.0",
-        "@types/lodash": "^4.14.118",
-        "@types/node": "^10.10.1",
+        "@types/lodash": "^4.14.149",
+        "@types/node": "^13.7.1",
         "@types/request": "^2.48.1",
         "@types/tv4": "^1.2.29",
         "@types/uuid": "^3.4.4",
         "@types/vorpal": "^1.11.0",
-        "jest": "^23.6.0",
+        "jest": "^25.1.0",
         "jovo-model": "^0.1.3",
         "rimraf": "^2.6.2",
-        "ts-jest": "^23.10.4",
+        "ts-jest": "^25.2.0",
         "tslint": "^5.11.0",
         "typescript": "^3.0.3"
     },
@@ -144,5 +64,4 @@
         ]
     },
     "gitHead": "9b9a8220aba7fe7fd1cbe0f3ab6a7ff5a8f06388"
->>>>>>> e342e5e2
 }